'use strict';

const AWS = require('aws-sdk');
const chalk = require('chalk');

<<<<<<< HEAD
const endpointTypes = {
  edge: 'EDGE',
  regional: 'REGIONAL',
};

class ServerlessCustomDomain {
=======
/* Constant for the hosted zone of API Gateway CloudFront distributions.
   <http://docs.aws.amazon.com/general/latest/gr/rande.html#cf_region> */
const cloudfrontHostedZoneID = 'Z2FDTNDATAQYW2';
>>>>>>> 582bd024

class ServerlessCustomDomain {
  constructor(serverless, options) {
    this.serverless = serverless;
    this.options = options;
    // Indicate if variables are initialized to avoid run multiples init
    this.initialized = false;

    this.commands = {
      create_domain: {
        usage: 'Creates a domain using the domain name defined in the serverless file',
        lifecycleEvents: [
          'initialize',
          'create',
        ],
      },
      delete_domain: {
        usage: 'Deletes a domain using the domain name defined in the serverless file',
        lifecycleEvents: [
          'initialize',
          'delete',
        ],
      },
    };

    this.hooks = {
      'delete_domain:delete': this.deleteDomain.bind(this),
      'create_domain:create': this.createDomain.bind(this),
      'after:package:compileEvents': this.setUpBasePathMapping.bind(this),
      'after:deploy:deploy': this.domainSummary.bind(this),
      'after:info:info': this.domainSummary.bind(this),
    };
  }

  initializeVariables() {
    if (!this.initialized) {
      // Sets the credentials for AWS resources.
      const awsCreds = this.serverless.providers.aws.getCredentials();
      AWS.config.update(awsCreds);
      this.apigateway = new AWS.APIGateway();
      this.route53 = new AWS.Route53();
      this.setGivenDomainName(this.serverless.service.custom.customDomain.domainName);
      this.setEndpointType(this.serverless.service.custom.customDomain.endpointType);
      this.setAcmRegion(this.serverless.service.custom.customDomain.certificateRegion);

      this.initialized = true;
    }
  }

  createDomain() {
    this.initializeVariables();
    let distDomainName = null;
    const createDomainName = this.getCertArn().then(data => this.createDomainName(data));
    return createDomainName
      .catch((err) => {
        throw new Error(`Error: '${this.givenDomainName}' was not created in API Gateway.\n${err}`);
      })
      .then((distributionDomainName) => {
        distDomainName = distributionDomainName;
        return this.migrateRecordType(distDomainName);
      })
      .then(() => this.changeResourceRecordSet(distDomainName, 'UPSERT').catch((err) => {
        throw new Error(`Error: '${this.givenDomainName}' was not created in Route53.\n${err}`);
      }))
      .then(() => (this.serverless.cli.log(`'${this.givenDomainName}' was created/updated. New domains may take up to 40 minutes to be initialized.`)));
  }

  deleteDomain() {
    this.initializeVariables();

    let distDomainName = null;
    return this.getDomain().then((data) => {
      distDomainName = data.distributionDomainName;
      return this.migrateRecordType(distDomainName);
    })
      .then(() => {
        const promises = [
          this.changeResourceRecordSet(distDomainName, 'DELETE'),
          this.clearDomainName(),
        ];
        return (Promise.all(promises).then(() => (this.serverless.cli.log('Domain was deleted.'))));
      })
      .catch((err) => {
        throw new Error(`Error: '${this.givenDomainName}' was not deleted.\n${err}`);
      });
  }

  setGivenDomainName(givenDomainName) {
    this.givenDomainName = givenDomainName;
  }

  setEndpointType(endpointType = endpointTypes.edge) {
    if (!Object.keys(endpointTypes).includes(endpointType.toLowerCase())) throw new Error(`${endpointType} is not supported endpointType, use edge or regional.`);
    this.endpointType = endpointTypes[endpointType];
  }

  setAcmRegion(region = 'us-east-1') {
    this.acmRegion = region;
  }

  setUpBasePathMapping() {
    this.initializeVariables();

    let domainData = null;
    return this.getDomain().then((data) => {
      domainData = data;
      return this.migrateRecordType(data.distributionDomainName);
    })
      .then(() => {
        const deploymentId = this.getDeploymentId();
        this.addResources(deploymentId);
        this.addOutputs(domainData);
      })
      .catch((err) => {
        throw new Error(`Error: Could not set up basepath mapping. Try running sls create_domain first.\n${err}`);
      });
  }

  /**
   * Prints out a summary of all domain manager related info
   */
  domainSummary() {
    this.initializeVariables();

    return this.getDomain().then((data) => {
      this.serverless.cli.consoleLog(chalk.yellow.underline('Serverless Domain Manager Summary'));
      if (this.serverless.service.custom.customDomain.createRoute53Record !== false) {
        this.serverless.cli.consoleLog(chalk.yellow('Domain Name'));
        this.serverless.cli.consoleLog(`  ${this.givenDomainName}`);
      }
      this.serverless.cli.consoleLog(chalk.yellow('Distribution Domain Name'));
      this.serverless.cli.consoleLog(`  ${data.distributionDomainName}`);
      return true;
    }).catch((err) => {
      throw new Error(`Error: Domain manager summary logging failed.\n${err}`);
    });
  }

  /**
   * Gets the deployment id
   */
  getDeploymentId() {
    // Searches for the deployment id from the cloud formation template
    const cloudTemplate = this.serverless.service.provider.compiledCloudFormationTemplate;

    const deploymentId = Object.keys(cloudTemplate.Resources).find((key) => {
      const resource = cloudTemplate.Resources[key];
      return resource.Type === 'AWS::ApiGateway::Deployment';
    });

    if (!deploymentId) {
      throw new Error('Cannot find AWS::ApiGateway::Deployment');
    }
    return deploymentId;
  }

  /**
   *  Adds the custom domain, stage, and basepath to the resource section
   *  @param  deployId    Used to set the timing for creating the basepath
   */
  addResources(deployId) {
    const service = this.serverless.service;

    if (!service.custom.customDomain) {
      throw new Error('Error: check that the customDomain section is defined in serverless.yml');
    }

    let basePath = service.custom.customDomain.basePath;

    // Check that basePath is either not set, or set to an empty string
    if (basePath == null || basePath.trim() === '') {
      basePath = '(none)';
    }

    let stage = service.custom.customDomain.stage;
    /*
    If stage is not provided, stage will be set based on the user specified value
    or the stage value of the provider section (which defaults to dev if unset)
    */
    if (typeof stage === 'undefined') {
      stage = this.options.stage || service.provider.stage;
    }

    const dependsOn = [deployId];

    // Verify the cloudFormationTemplate exists
    if (!service.provider.compiledCloudFormationTemplate) {
      this.serverless.service.provider.compiledCloudFormationTemplate = {};
    }

    if (!service.provider.compiledCloudFormationTemplate.Resources) {
      service.provider.compiledCloudFormationTemplate.Resources = {};
    }

    // If user define an ApiGatewayStage resources add it into the dependsOn array
    if (service.provider.compiledCloudFormationTemplate.Resources.ApiGatewayStage) {
      dependsOn.push('ApiGatewayStage');
    }

    // Creates the pathmapping
    const pathmapping = {
      Type: 'AWS::ApiGateway::BasePathMapping',
      DependsOn: dependsOn,
      Properties: {
        BasePath: basePath,
        DomainName: this.givenDomainName,
        RestApiId: {
          Ref: 'ApiGatewayRestApi',
        },
        Stage: stage,
      },
    };

    // Creates and sets the resources
    service.provider.compiledCloudFormationTemplate.Resources.pathmapping = pathmapping;
  }

  /**
   *  Adds the domain name and distribution domain name to the CloudFormation outputs
   */
  addOutputs(data) {
    const service = this.serverless.service;
    if (!service.provider.compiledCloudFormationTemplate.Outputs) {
      service.provider.compiledCloudFormationTemplate.Outputs = {};
    }
    service.provider.compiledCloudFormationTemplate.Outputs.DomainName = {
      Value: data.domainName,
    };
    service.provider.compiledCloudFormationTemplate.Outputs.DistributionDomainName = {
      Value: data.distributionDomainName,
    };
    service.provider.compiledCloudFormationTemplate.Outputs.RegionalDomainName = {
      Value: data.regionalDomainName,
    };
  }

  /*
   * Obtains the certification arn
   */
  getCertArn() {
    const acm = new AWS.ACM({
<<<<<<< HEAD
      region: this.acmRegion,
    });
=======
      region: 'us-east-1',
    }); // us-east-1 is the only region that can be accepted (3/21)
>>>>>>> 582bd024

    const certArn = acm.listCertificates().promise();

    return certArn.catch((err) => {
      throw Error(`Error: Could not list certificates in Certificate Manager.\n${err}`);
    }).then((data) => {
      // The more specific name will be the longest
      let nameLength = 0;
      // The arn of the choosen certificate
      let certificateArn;
      // The certificate name
      let certificateName = this.serverless.service.custom.customDomain.certificateName;


      // Checks if a certificate name is given
      if (certificateName != null) {
        const foundCertificate = data.CertificateSummaryList
          .find(certificate => (certificate.DomainName === certificateName));

        if (foundCertificate != null) {
          certificateArn = foundCertificate.CertificateArn;
        }
      } else {
        certificateName = this.givenDomainName;
        data.CertificateSummaryList.forEach((certificate) => {
          let certificateListName = certificate.DomainName;

          // Looks for wild card and takes it out when checking
          if (certificateListName[0] === '*') {
            certificateListName = certificateListName.substr(1);
          }

          // Looks to see if the name in the list is within the given domain
          // Also checks if the name is more specific than previous ones
          if (certificateName.includes(certificateListName)
            && certificateListName.length > nameLength) {
            nameLength = certificateListName.length;
            certificateArn = certificate.CertificateArn;
          }
        });
      }

      if (certificateArn == null) {
        throw Error(`Error: Could not find the certificate ${certificateName}.`);
      }
      return certificateArn;
    });
  }

  /**
   *  Creates the domain name through the api gateway
   *  @param certificateArn   The certificate needed to create the new domain
   */
  createDomainName(givenCertificateArn) {
    const createDomainNameParams = {
      domainName: this.givenDomainName,
      endpointConfiguration: {
        types: [this.endpointType],
      },
    };

    if (this.endpointType === endpointTypes.edge) {
      createDomainNameParams.certificateArn = givenCertificateArn;
    } else if (this.endpointType === endpointTypes.regional) {
      createDomainNameParams.regionalCertificateArn = givenCertificateArn;
    }

    /* This will return the distributionDomainName (used in changeResourceRecordSet)
      if the domain name already exists, the distribution domain name will be returned */
    return this.getDomain()
      .catch(() => this.apigateway.createDomainName(createDomainNameParams).promise())
      .then(data => data.distributionDomainName || data.regionalDomainName);
  }

  /*
   * Gets the HostedZoneId
   * @return hostedZoneId or null if not found or access denied
   */
  getHostedZoneId() {
    const hostedZonePromise = this.route53.listHostedZones({}).promise();

    return hostedZonePromise
      .catch((err) => {
        throw new Error(`Error: Unable to list hosted zones in Route53.\n${err}`);
      })
      .then((data) => {
        // Gets the hostzone that is closest match to the custom domain name
        const targetHostedZone = data.HostedZones
          .filter((hostedZone) => {
            const hostedZoneName = hostedZone.Name.endsWith('.') ? hostedZone.Name.slice(0, -1) : hostedZone.Name;
            return this.givenDomainName.endsWith(hostedZoneName);
          })
          .sort((zone1, zone2) => zone2.Name.length - zone1.Name.length)
          .shift();

        if (targetHostedZone) {
          const hostedZoneId = targetHostedZone.Id;
          // Extracts the hostzone Id
          const startPos = hostedZoneId.indexOf('e/') + 2;
          const endPos = hostedZoneId.length;
          return hostedZoneId.substring(startPos, endPos);
        }
<<<<<<< HEAD

        throw new Error(`Error: Could not find hosted zone '${this.targetHostedZoneName}'`);
=======
        throw new Error(`Error: Could not find hosted zone '${this.givenDomainName}'`);
>>>>>>> 582bd024
      });
  }

  /**
   * Can create a new A Alias or delete a A Alias
   *
   * @param distributionDomainName    the domain name of the cloudfront
   * @param action    UPSERT: Creates a A Alias
   *                  DELETE: Deletes the A Alias
   *                  The A Alias is specified in the serverless file under domainName
   */
  changeResourceRecordSet(distributionDomainName, action) {
    if (action !== 'DELETE' && action !== 'UPSERT') {
      throw new Error(`Error: ${action} is not a valid action. action must be either UPSERT or DELETE`);
    }

    if (this.serverless.service.custom.customDomain.createRoute53Record !== undefined
      && this.serverless.service.custom.customDomain.createRoute53Record === false) {
      return Promise.resolve().then(() => (this.serverless.cli.log('Skipping creation of Route53 record.')));
    }

    return this.getHostedZoneId().then((hostedZoneId) => {
      if (!hostedZoneId) {
        return null;
      }

      const params = {
        ChangeBatch: {
          Changes: [
            {
              Action: action,
              ResourceRecordSet: {
                Name: this.givenDomainName,
                Type: 'A',
                AliasTarget: {
                  DNSName: distributionDomainName,
                  EvaluateTargetHealth: false,
                  HostedZoneId: cloudfrontHostedZoneID,
                },
              },
            },
          ],
          Comment: 'Record created by serverless-domain-manager',
        },
        HostedZoneId: hostedZoneId,
      };

      return this.route53.changeResourceRecordSets(params).promise();
    }, () => {
      if (action === 'CREATE') {
        throw new Error(`Record set for ${this.givenDomainName} already exists.`);
      }
      throw new Error(`Record set for ${this.givenDomainName} does not exist and cannot be deleted.`);
    });
  }

  /**
   * Delete any legacy CNAME certificates, replacing them with A Alias records.
   * records.
   *
   * @param distributionDomainName  The domain name of the Cloudfront Distribution
   */
  migrateRecordType(distributionDomainName) {
    if (this.serverless.service.custom.customDomain.createRoute53Record !== undefined
        && this.serverless.service.custom.customDomain.createRoute53Record === false) {
      return Promise.resolve();
    }

    return this.getHostedZoneId().then((hostedZoneId) => {
      if (!hostedZoneId) {
        return null;
      }

      const params = {
        ChangeBatch: {
          Changes: [
            {
              Action: 'DELETE',
              ResourceRecordSet: {
                Name: this.givenDomainName,
                ResourceRecords: [
                  {
                    Value: distributionDomainName,
                  },
                ],
                TTL: 60,
                Type: 'CNAME',
              },
            },
            {
              Action: 'CREATE',
              ResourceRecordSet: {
                Name: this.givenDomainName,
                Type: 'A',
                AliasTarget: {
                  DNSName: distributionDomainName,
                  EvaluateTargetHealth: false,
                  HostedZoneId: cloudfrontHostedZoneID,
                },
              },
            },
          ],
          Comment: 'Record created by serverless-domain-manager',
        },
        HostedZoneId: hostedZoneId,
      };

      const changeRecords = this.route53.changeResourceRecordSets(params).promise();
      return changeRecords.then(() => this.serverless.cli.log('Notice: Legacy CNAME record was replaced with an A Alias record'))
        .catch(() => {}); // Swallow the error, not an error if it doesn't exist
    });
  }

  /**
   * Deletes the domain names specified in the serverless file
   */
  clearDomainName() {
    return this.apigateway.deleteDomainName({
      domainName: this.givenDomainName,
    }).promise();
  }

  /*
   * Get information on domain
   */
  getDomain() {
    const getDomainNameParams = {
      domainName: this.givenDomainName,
    };
    const getDomainPromise = this.apigateway.getDomainName(getDomainNameParams).promise();
    return getDomainPromise.then(data => (data), (err) => {
      throw new Error(`Error: '${this.givenDomainName}' could not be found in API Gateway.\n${err}`);
    });
  }
}

module.exports = ServerlessCustomDomain;<|MERGE_RESOLUTION|>--- conflicted
+++ resolved
@@ -3,18 +3,16 @@
 const AWS = require('aws-sdk');
 const chalk = require('chalk');
 
-<<<<<<< HEAD
+
 const endpointTypes = {
   edge: 'EDGE',
   regional: 'REGIONAL',
 };
 
-class ServerlessCustomDomain {
-=======
+
 /* Constant for the hosted zone of API Gateway CloudFront distributions.
    <http://docs.aws.amazon.com/general/latest/gr/rande.html#cf_region> */
 const cloudfrontHostedZoneID = 'Z2FDTNDATAQYW2';
->>>>>>> 582bd024
 
 class ServerlessCustomDomain {
   constructor(serverless, options) {
@@ -256,13 +254,8 @@
    */
   getCertArn() {
     const acm = new AWS.ACM({
-<<<<<<< HEAD
       region: this.acmRegion,
     });
-=======
-      region: 'us-east-1',
-    }); // us-east-1 is the only region that can be accepted (3/21)
->>>>>>> 582bd024
 
     const certArn = acm.listCertificates().promise();
 
@@ -365,12 +358,7 @@
           const endPos = hostedZoneId.length;
           return hostedZoneId.substring(startPos, endPos);
         }
-<<<<<<< HEAD
-
-        throw new Error(`Error: Could not find hosted zone '${this.targetHostedZoneName}'`);
-=======
         throw new Error(`Error: Could not find hosted zone '${this.givenDomainName}'`);
->>>>>>> 582bd024
       });
   }
 
