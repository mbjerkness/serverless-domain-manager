--- conflicted
+++ resolved
@@ -70,11 +70,6 @@
     createRoute53Record: true
     endpointType: 'regional'
     securityPolicy: tls_1_2
-<<<<<<< HEAD
-    tags:
-        project: foo
-        stage: ci
-=======
     apiType: rest
     autoDomain: false
 ```
@@ -139,7 +134,9 @@
     securityPolicy: tls_1_2
     route53Params:
       routingPolicy: latency
->>>>>>> c488e636
+    tags:
+        project: foo
+        stage: ci
 ```
 
 | Parameter Name | Default Value | Description |
@@ -157,10 +154,6 @@
 | hostedZoneId | | If hostedZoneId is set the route53 record set will be created in the matching zone, otherwise the hosted zone will be figured out from the domainName (hosted zone with matching domain). |
 | hostedZonePrivate | | If hostedZonePrivate is set to `true` then only private hosted zones will be used for route 53 records. If it is set to `false` then only public hosted zones will be used for route53 records. Setting this parameter is specially useful if you have multiple hosted zones with the same domain name (e.g. a public and a private one) |
 | enabled | true | Sometimes there are stages for which is not desired to have custom domain names. This flag allows the developer to disable the plugin for such cases. Accepts either `boolean` or `string` values and defaults to `true` for backwards compatibility. |
-<<<<<<< HEAD
-| securityPolicy | tls_1_2 | The security policy to apply to the custom domain name.  Accepts `tls_1_0` or `tls_1_2`|
-| tags | | The domain name Tags (key-value map of strings). The valid character set is [a-zA-Z+-=._:/]. The tag key can be up to 128 characters and must not start with `aws:`. The tag value can be up to 256 characters. |
-=======
 securityPolicy | tls_1_2 | The security policy to apply to the custom domain name.  Accepts `tls_1_0` or `tls_1_2`|
 allowPathMatching | false | When updating an existing api mapping this will match on the basePath instead of the API ID to find existing mappings for an update. This should only be used when changing API types. For example, migrating a REST API to an HTTP API. See Changing API Types for more information.  |
 | autoDomain | `false` | Toggles whether or not the plugin will run `create_domain/delete_domain` as part of `sls deploy/remove` so that multiple commands are not required. |
@@ -170,8 +163,7 @@
 | route53Params:<br/>&nbsp; weight | `200` | Sets the weight for weighted routing. Ignored for `simple` and `latency` routing. |
 | route53Params:<br/>&nbsp; setIdentifier |  | A unique identifier for records in a set of Route 53 records with the same domain name. Only relevant for `latency` and `weighted` routing. Defaults to the regional endpoint if not provided. |
 | route53Params:<br/>&nbsp; healthCheckId |  | An optional id for a Route 53 health check. If it is failing, Route 53 will stop routing to it. Only relevant for `latency` and `weighted` routing. If it is not provided, no health check will be associated with the record. |
-
->>>>>>> c488e636
+| tags | | The domain name Tags (key-value map of strings). The valid character set is [a-zA-Z+-=._:/]. The tag key can be up to 128 characters and must not start with `aws:`. The tag value can be up to 256 characters. |
 
 ## Running
 
