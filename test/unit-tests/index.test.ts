--- conflicted
+++ resolved
@@ -53,12 +53,9 @@
         endpointType: customDomainOptions.endpointType,
         hostedZoneId: customDomainOptions.hostedZoneId,
         hostedZonePrivate: customDomainOptions.hostedZonePrivate,
-<<<<<<< HEAD
-        preserveExternalPathMappings: customDomainOptions.preserveExternalPathMappings,
-=======
         route53Profile: customDomainOptions.route53Profile,
         route53Region: customDomainOptions.route53Region,
->>>>>>> c488e636
+        preserveExternalPathMappings: customDomainOptions.preserveExternalPathMappings,
         securityPolicy: customDomainOptions.securityPolicy,
         stage: customDomainOptions.stage,
         route53Params: customDomainOptions.route53Params
